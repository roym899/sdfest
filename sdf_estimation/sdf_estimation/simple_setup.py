"""Modular SDF pose and shape estimation in depth images."""
import copy
import math
import os
import pickle
import random
import time
from typing import Optional, Tuple

import ffmpeg
import matplotlib.pyplot as plt
import numpy as np
import open3d as o3d
from skimage.measure import marching_cubes
from sdf_vae import sdf_utils
from sdf_vae.sdf_vae import SDFVAE
from sdf_single_shot.sdf_pose_network import SDFPoseNet, SDFPoseHead
from sdf_single_shot.pointnet import VanillaPointNet
from sdf_single_shot import pointset_utils, quaternion_utils
from sdf_differentiable_renderer import Camera, render_depth_gpu
import torch

from sdf_estimation import synthetic, losses


INIT_MODULE_DICT = {c.__name__: c for c in [SDFPoseHead, VanillaPointNet]}


class SDFPipeline:
    """SDF pose and shape estimation pipeline."""

    def __init__(self, config: dict) -> None:
        """Load and initialize the pipeline.

        Args:
            config: Configuration dictionary.
        """
        self._parse_config(config)

        self.init_network = SDFPoseNet(
            INIT_MODULE_DICT[self.init_config["backbone_type"]](
                **self.init_config["backbone"]
            ),
            INIT_MODULE_DICT[self.init_config["head_type"]](
                shape_dimension=self.vae_config["latent_size"],
                **self.init_config["head"],
            ),
        ).to(self.device)
        state_dict = torch.load(self.init_config["model"], map_location=self.device)
        self.init_network.load_state_dict(state_dict)
        self.init_network.eval()

        self.resolution = 64
        self.vae = SDFVAE(
            sdf_size=64,
            latent_size=self.vae_config["latent_size"],
            encoder_dict=self.vae_config["encoder"],
            decoder_dict=self.vae_config["decoder"],
            device=self.device,
        ).to(self.device)
        state_dict = torch.load(self.vae_config["model"], map_location=self.device)
        self.vae.load_state_dict(state_dict)
        self.vae.eval()

        self.cam = Camera(**self.camera_config)
        self.render = lambda sdf, pos, quat, i_s: render_depth_gpu(
            sdf, pos, quat, i_s, None, None, None, config["threshold"], self.cam
        )
        self.config = config

        self.log_data = []

    def _parse_config(self, config: dict) -> None:
        """Parse config dict.

        This function makes sure that all required keys are available.
        """
        self.device = config["device"]
        self.init_config = config["init"]
        self.vae_config = config["vae"] if "vae" in config else self.init_config["vae"]
        self.camera_config = config["camera"]
        self.result_selection_strategy = config.get(
            "result_selection_strategy", "last_iteration"
        )  # last_iteration | best_inlier_ratio
        self._relative_inlier_threshold = config.get(
            "relative_inlier_threshold", 0.03
        )  # relative depth error threshold for pixel to be considered inlier

        self.config = config

    @staticmethod
    def _compute_gradients(loss: torch.Tensor) -> None:
        loss.backward()

    def _compute_view_losses(
        self,
        depth_input: torch.Tensor,
        depth_estimate: torch.Tensor,
        position: torch.Tensor,
        orientation: torch.Tensor,
        scale: torch.Tensor,
        sdf: torch.Tensor,
    ) -> Tuple[torch.Tensor]:
        # depth l1
        overlap_mask = (depth_input > 0) & (depth_estimate > 0)
        depth_error = torch.abs(depth_estimate - depth_input)
        # max_depth_error = 0.05
        # depth_outlier_mask = depth_error > max_depth_error
        # depth_mask = overlap_mask & ~depth_outlier_mask
        # depth_error[~overlap_mask] = 0
        loss_depth = torch.mean(depth_error[overlap_mask])

        # pointcloud l1
        pointcloud_obs = pointset_utils.depth_to_pointcloud(
            depth_input, self.cam, normalize=False
        )
        pointcloud_error = losses.pc_loss(
            pointcloud_obs,
            position,
            orientation,
            scale,
            sdf,
        )
        loss_pc = torch.mean(torch.abs(pointcloud_error))

        # nearest neighbor l1
        # pointcloud_outliers = pointset_utils.depth_to_pointcloud(
        #     depth_estimate, self.cam, normalize=False, mask=depth_outlier_mask
        # )

        loss_nn = 0

        # if pointcloud_outliers.shape[0] != 0:
        # pass
        # loss_nn += 0
        # # TODO different gradients for point cloud (not derived by renderer)
        # outlier_nn_d = losses.nn_loss(pointcloud_outliers, pointcloud_obs)
        # # only use positive, because sqrt is not differentiable at 0
        # outlier_nn_d = outlier_nn_d[outlier_nn_d > 0]
        # loss_nn = loss_nn + torch.mean(torch.sqrt(outlier_nn_d))

        return loss_depth, loss_pc, loss_nn

    def _compute_point_constraint_loss(self, orientation: torch.Tensor) -> torch.Tensor:
        """Compute loss for point constraint if specified."""
        if self._point_constraint is not None:
            loss_point_constraint = losses.point_constraint_loss(
                orientation_q=orientation[0],
                source=self._point_constraint[0],
                target=self._point_constraint[1],
            )
            weight = self._point_constraint[2]
            return weight * loss_point_constraint
        else:
            return orientation.new_tensor(0.0)

    def _compute_inlier_ratio(
        self,
        depth_input: torch.Tensor,
        depth_estimate: torch.Tensor,
    ) -> None:
        """Compute ratio of pixels with small relative depth error."""
        rel_depth_error = torch.abs(depth_input - depth_estimate) / depth_input
        inlier_mask = rel_depth_error < self._relative_inlier_threshold
        inliers = torch.count_nonzero(inlier_mask)
        valid_depth_pixels = torch.count_nonzero(depth_input)
        inlier_ratio = inliers / valid_depth_pixels
        return inlier_ratio

    def _update_best_estimate(
        self,
        depth_input: torch.Tensor,
        depth_estimate: torch.Tensor,
        position: torch.Tensor,
        orientation: torch.Tensor,
        scale: torch.Tensor,
        latent_shape: torch.Tensor,
    ) -> None:
        """Update the best current estimate by keeping track of inlier ratio.

        Returns:
            Inlier ratio of this configuration.
        """
        inlier_ratio = self._compute_inlier_ratio(depth_input, depth_estimate)
        if self._best_inlier_ratio is None or inlier_ratio > self._best_inlier_ratio:
            self._best_inlier_ratio = inlier_ratio
            self._best_position = position
            self._best_orientation = orientation
            self._best_scale = scale
            self._best_latent_shape = latent_shape
        return inlier_ratio

    def __call__(
        self,
        depth_images: torch.Tensor,
        masks: torch.Tensor,
        color_images: torch.Tensor,
        visualize: bool = False,
        camera_positions: Optional[torch.Tensor] = None,
        camera_orientations: Optional[torch.Tensor] = None,
        log_path: Optional[str] = None,
        shape_optimization: bool = True,
        animation_path: Optional[str] = None,
<<<<<<< HEAD
        point_constraint: Optional[Tuple[torch.Tensor]] = None,
=======
        prior_orientation_distribution: Optional[torch.Tensor] = None,
        training_orientation_distribution: Optional[torch.Tensor] = None,
>>>>>>> 5310737a
    ) -> tuple:
        """Infer pose, size and latent representation from depth and mask.

        If multiple images are passed the cameras are assumed to be fixed.
        All tensors should be on the same device as the pipeline.

        Batch dimension N must be provided either for all or none of the arguments.

        Args:
            depth_images:
                the depth map containing the distance along the camera's z-axis,
                does not have to be masked, necessary preprocessing is done by pipeline,
                will be masked and preprocessed in-place
                (pass copy if full depth is used afterwards)
                shape (N, H, W) or (H, W) for a single depth image
            masks:
                binary mask of the object to estimate, same shape as depth_images
            color_images:
                the color image (currently only used in visualization),
                shape (N, H, W, 3) or (H, W, 3)
            visualize: Whether to visualize the intermediate steps and final result.
            camera_positions:
                position of camera in world coordinates for each image,
                if None, (0,0,0) will be assumed for all images,
                shape (N, 3) or (3,)
            camera_orientations:
                orientation of camera in world-frame as normalized quaternion,
                quaternion is in scalar-last convention,
                note, that this is the quaternion that transforms a point from camera
                to world-frame
                if None, (0,0,0,1) will be assumed for all images,
                shape (N, 4) or (4,)
            log_path:
                file path to write timestamps and intermediate steps to,
                no logging is performed if None
            shape_optimization:
                enable or disable shape optimization during iterative optimization
            animation_path:
                file path to write rendering and error visualizations to
<<<<<<< HEAD
            point_constraint:
                tuple of source point and rotated target point and weight
                a loss will be added that penalizes
                    weight * || rotation @ source - target ||_2
=======
            prior_orientation_distribution:
                Prior distribution of orientations used for initialization.
                If None, distribution of initialization network will not be modified.
                Only supported for initialization network with discretized orientation
                representation.
                Output distribution of initialization network will be adjusted by
                multiplying with
                prior_orientation_distribution / training_orientation_distribution
                and renormalizing.
                Tensor of shape (N,C,) or (C,) for single image.
                C being the number of grid cells in the SO3Grid used by the
                initialization network.
            training_orientation_distribution:
                Distribution of orientations used for training initialization network.
                If None, equal probability for each cell will be assumed.
                Note this is only approximately the same as a uniform distribution.
                Only used if prior_orientation_distribution is provided.
                Tensor of shape (C,). C being the number of grid cells in the SO3Grid
                used by the initialization network. N not supported, since same
                training network (and hence distribution) is used independent of view.
>>>>>>> 5310737a

        Returns:
            - 3D pose of SDF center in world frame, shape (1,3,)
            - Orientation as normalized quaternion, scalar-last convention, shape (1,4,)
            - Size of SDF as length of half-width, shape (1,)
            - Latent shape representation of the object, shape (1,latent_size,).
        """
        # initialize optimization
        self._best_inlier_ratio = None
        self._point_constraint = point_constraint

        if animation_path is not None:
            self._create_animation_folders(animation_path)

        start_time = time.time()  # for logging

        # Add batch dimension if necessary
        if depth_images.dim() == 2:
            depth_images = depth_images.unsqueeze(0)
            masks = masks.unsqueeze(0)
            color_images = color_images.unsqueeze(0)
            if camera_positions is not None:
                camera_positions = camera_positions.unsqueeze(0)
            if camera_orientations is not None:
                camera_orientations = camera_orientations.unsqueeze(0)
            if prior_orientation_distribution is not None:
                prior_orientation_distribution = (
                    prior_orientation_distribution.unsqueeze(0)
                )

        # TODO assert all tensors have expected dimension

        if animation_path is not None:
            self._save_inputs(animation_path, depth_images, color_images, masks)

        n_imgs = depth_images.shape[0]

        if camera_positions is None:
            camera_positions = torch.zeros(n_imgs, 3, device=self.device)
        if camera_orientations is None:
            camera_orientations = torch.zeros(n_imgs, 4, device=self.device)
            camera_orientations[:, 3] = 1.0

        if log_path is not None:
            torch.cuda.synchronize()
            self._log_data(
                {
                    "timestamp": time.time() - start_time,
                    "depth_images": depth_images,
                    "masks": masks,
                    "color_images": color_images,
                    "camera_positions": camera_positions,
                    "camera_orientations": camera_orientations,
                },
            )

        # Initialization
        with torch.no_grad():
            self._preprocess_depth(depth_images, masks)
            latent_shape, position, scale, orientation = self._nn_init(
                depth_images,
                camera_positions,
                camera_orientations,
                prior_orientation_distribution,
                training_orientation_distribution,
            )
            scale_inv = 1 / scale

        if log_path is not None:
            torch.cuda.synchronize()
            self._log_data(
                {
                    "timestamp": time.time() - start_time,
                    "depth_images": depth_images,
                    "camera_positions": camera_positions,
                    "camera_orientations": camera_orientations,
                    "latent_shape": latent_shape,
                    "position": position,
                    "scale_inv": scale_inv,
                    "orientation": orientation,
                },
            )

        if animation_path is not None:
            self._save_preprocessed_inputs(animation_path, depth_images)

        # Iterative optimization
        self._current_iteration = 1

        position.requires_grad_()
        scale_inv.requires_grad_()
        orientation.requires_grad_()
        latent_shape.requires_grad_()

        if visualize:
            plt.ion()
            fig_vis, axes = plt.subplots(
                2, 3, sharex=True, sharey=True, figsize=(12, 8)
            )
            fig_loss, (loss_ax, inlier_ax) = plt.subplots(1, 2)
            vmin, vmax = None, None

        depth_losses = []
        pointcloud_losses = []
        nn_losses = []
        point_constraint_losses = []
        inlier_ratios = []
        total_losses = []

        opt_vars = [
            {"params": position, "lr": 1e-3},
            {"params": orientation, "lr": 1e-2},
            {"params": scale_inv, "lr": 1e-2},
            {"params": latent_shape, "lr": 1e-2},
        ]
        optimizer = torch.optim.Adam(opt_vars)

        while self._current_iteration <= self.config["max_iterations"]:
            optimizer.zero_grad()

            norm_orientation = orientation / torch.sqrt(torch.sum(orientation ** 2))

            with torch.set_grad_enabled(shape_optimization):
                sdf = self.vae.decode(latent_shape)

            loss_depth = torch.tensor(0.0, device=self.device, requires_grad=True)
            loss_pc = torch.tensor(0.0, device=self.device, requires_grad=True)
            loss_nn = torch.tensor(0.0, device=self.device, requires_grad=True)

            for depth_image, camera_position, camera_orientation in zip(
                depth_images, camera_positions, camera_orientations
            ):
                # transform object to camera frame
                q_w2c = quaternion_utils.quaternion_invert(camera_orientation)
                position_c = quaternion_utils.quaternion_apply(
                    q_w2c, position - camera_position
                )
                orientation_c = quaternion_utils.quaternion_multiply(
                    q_w2c, norm_orientation
                )

                depth_estimate = self.render(
                    sdf[0, 0], position_c[0], orientation_c[0], scale_inv[0]
                )

                view_loss_depth, view_loss_pc, view_loss_nn = self._compute_view_losses(
                    depth_image,
                    depth_estimate,
                    position_c[0],
                    orientation_c[0],
                    1 / scale_inv[0],
                    sdf[0, 0],
                )
                loss_depth = loss_depth + view_loss_depth
                loss_pc = loss_pc + view_loss_pc
                loss_nn = loss_nn + view_loss_nn

            loss_point_constraint = self._compute_point_constraint_loss(orientation)
            loss = (
                self.config["depth_weight"] * loss_depth
                + self.config["pc_weight"] * loss_pc
                + self.config["nn_weight"] * loss_nn
                + loss_point_constraint
            )

            self._compute_gradients(loss)

            optimizer.step()
            optimizer.zero_grad()

            with torch.no_grad():
                orientation /= torch.sqrt(torch.sum(orientation ** 2))
                scale = 1 / scale_inv
                inlier_ratio = self._update_best_estimate(
                    depth_image,
                    depth_estimate,
                    position,
                    orientation,
                    scale,
                    latent_shape,
                )

            if visualize:
                depth_losses.append(loss_depth.item())
                pointcloud_losses.append(loss_pc.item())
                nn_losses.append(loss_nn.item())
                point_constraint_losses.append(loss_point_constraint.item())
                inlier_ratios.append(inlier_ratio.item())
                total_losses.append(loss.item())

            if log_path is not None:
                torch.cuda.synchronize()
                self._log_data(
                    {
                        "timestamp": time.time() - start_time,
                        "latent_shape": latent_shape,
                        "position": position,
                        "scale_inv": scale_inv,
                        "orientation": orientation,
                    },
                )

            with torch.no_grad():
                if animation_path is not None:
                    self._save_current_state(
                        depth_images,
                        animation_path,
                        camera_positions,
                        camera_orientations,
                        position,
                        orientation,
                        scale_inv,
                        sdf,
                    )

                if visualize and (
                    self._current_iteration % 10 == 1
                    or self._current_iteration == self.config["max_iterations"]
                ):
                    q_w2c = quaternion_utils.quaternion_invert(camera_orientations[0])
                    position_c = quaternion_utils.quaternion_apply(
                        q_w2c, position - camera_positions[0]
                    )
                    orientation_c = quaternion_utils.quaternion_multiply(
                        q_w2c, orientation
                    )

                    current_depth = self.render(
                        sdf[0, 0], position_c, orientation_c, scale_inv
                    )

                    depth_image = depth_images[0]
                    color_image = color_images[0]

                    if self._current_iteration == 1:
                        vmin = depth_image[depth_image != 0].min() * 0.9
                        vmax = depth_image[depth_image != 0].max()
                        # show input image
                        axes[0, 0].clear()
                        axes[0, 0].imshow(depth_image.cpu(), vmin=vmin, vmax=vmax)
                        axes[0, 1].imshow(color_image.cpu())

                        # show initial estimate
                        axes[1, 0].clear()
                        axes[1, 0].imshow(
                            current_depth.detach().cpu(), vmin=vmin, vmax=vmax
                        )
                        axes[1, 0].set_title(f"loss {loss.item()}")

                    # update iterative estimate
                    # axes[0, 2].clear()
                    # axes[0, 2].imshow(rendered_error.detach().cpu())
                    # axes[0, 2].set_title("depth_loss")
                    # axes[1, 2].clear()
                    # axes[1, 2].imshow(error_pc.detach().cpu())
                    # axes[1, 2].set_title("pointcloud_loss")

                    loss_ax.clear()
                    loss_ax.plot(depth_losses, label="Depth")
                    loss_ax.plot(pointcloud_losses, label="Pointcloud")
                    loss_ax.plot(nn_losses, label="Nearest Neighbor")
                    if self._point_constraint is not None:
                        loss_ax.plot(point_constraint_losses, label="Point constraint")
                    loss_ax.plot(total_losses, label="Total")
                    loss_ax.set_yscale("log")
                    loss_ax.legend()

                    inlier_ax.clear()
                    inlier_ax.plot(inlier_ratios, label="Inlier Ratio")
                    inlier_ax.legend()

                    axes[1, 1].clear()
                    axes[1, 1].imshow(
                        current_depth.detach().cpu(), vmin=vmin, vmax=vmax
                    )
                    axes[1, 1].set_title(f"loss {loss.item()}")
                    plt.draw()
                    plt.pause(0.001)

            self._current_iteration += 1

        if visualize:
            plt.ioff()
            plt.show()
            plt.close(fig_loss)
            plt.close(fig_vis)

        if log_path is not None:
            self._write_log_data(log_path)

        if animation_path is not None:
            self._create_animations(animation_path)

        if self.result_selection_strategy == "last_iteration":
            return position, orientation, scale, latent_shape
        elif self.result_selection_strategy == "best_inlier_ratio":
            return (
                self._best_position,
                self._best_orientation,
                self._best_scale,
                self._best_latent_shape,
            )
        else:
            raise ValueError(
                f"Result selection strategy {self.result_selection_strategy} is not"
                "supported."
            )

    def _log_data(self, data: dict) -> None:
        """Add dictionary with associated timestamp to log data list."""
        new_log_data = copy.deepcopy(data)
        self.log_data.append(new_log_data)

    def _write_log_data(self, file_path: str) -> None:
        """Write current list of log data to file."""
        with open(file_path, "wb") as f:
            pickle.dump({"config": self.config, "log": self.log_data}, f)
        self.log_data = []  # reset log

    def generate_depth(
        self,
        position: torch.Tensor,
        orientation: torch.Tensor,
        scale: torch.Tensor,
        latent: torch.Tensor,
    ) -> torch.Tensor:
        """Generate depth image representing positioned object."""
        sdf = self.vae.decode(latent)
        depth = self.render(sdf[0, 0], position, orientation, 1 / scale)
        return depth

    def generate_mesh(
        self, latent: torch.tensor, scale: torch.tensor, complete_mesh: bool = False
    ) -> synthetic.Mesh:
        """Generate mesh without pose.

        Currently only supports batch size 1.

        Args:
            latent: latent shape descriptor, shape (1,L).
            scale:
                relative scale of the signed distance field, (i.e., half-width),
                shape (1,).
            complete_mesh:
                if True, the SDF will be padded with positive values prior
                to converting it to a mesh. This ensures a watertight mesh is created.

        Returns:
            Generate mesh by decoding latent shape descriptor and scaling it.
        """
        with torch.no_grad():
            sdf = self.vae.decode(latent)
            if complete_mesh:
                inc = 2
                sdf = torch.nn.functional.pad(sdf, (1, 1, 1, 1, 1, 1), value=1.0)
            else:
                inc = 0
            try:
                sdf = sdf.cpu().numpy()
                s = 2.0 / (self.resolution - 1)
                vertices, faces, _, _ = marching_cubes(
                    sdf[0, 0],
                    spacing=(
                        s,
                        s,
                        s,
                    ),
                    level=self.config["iso_threshold"],
                )

                c = s * (self.resolution + inc - 1) / 2.0  # move origin to center
                vertices -= np.array([[c, c, c]])

                mesh = o3d.geometry.TriangleMesh(
                    vertices=o3d.utility.Vector3dVector(vertices),
                    triangles=o3d.utility.Vector3iVector(faces),
                )
            except KeyError:
                return None
            return synthetic.Mesh(mesh=mesh, scale=scale.item(), rel_scale=True)

    @staticmethod
    def _preprocess_depth(depth_images: torch.Tensor, masks: torch.Tensor) -> None:
        """Preprocesses depth image based on segmentation mask.

        Args:
            depth_images:
                the depth images to preprocess, will be modified in place,
                shape (N, H, W)
            masks: the masks used for preprocessing, same shape as depth_images
        """
        # shrink mask
        # masks = (
        #     -torch.nn.functional.max_pool2d(
        #         -masks.double(), kernel_size=9, stride=1, padding=4
        #     )
        # ).bool()

        depth_images[~masks] = 0  # set outside of depth to 0

        # only consider available depth values for outlier detection
        # masks = torch.logical_and(masks, depth_images != 0)

        # depth_images =

        # remove outliers based on median
        # plt.imshow(depth_images[0].cpu().numpy())
        # plt.show()
        # for mask, depth_image in zip(masks, depth_images):
        #     median = torch.median(depth_image[mask])
        #     errors = torch.abs(depth_image[mask] - median)

        #     bins = 100
        #     hist = torch.histc(errors, bins=bins)
        #     print(hist)
        #     zero_indices = torch.nonzero(hist == 0)
        #     if len(zero_indices):
        #         threshold = zero_indices[0] / bins * errors.max()
        #         print(threshold)
        #         depth_image[torch.abs(depth_image - median) > threshold] = 0
        # plt.imshow(depth_images[0].cpu().numpy())
        # plt.show()

    def _nn_init(
        self,
        depth_images: torch.Tensor,
        camera_positions: torch.Tensor,
        camera_orientations: torch.Tensor,
        prior_orientation_distribution: Optional[torch.Tensor] = None,
        training_orientation_distribution: Optional[torch.Tensor] = None,
    ) -> Tuple:
        """Estimate shape, pose, scale and orientation using initialization network.

        Args:
            depth_images: the preprocessed depth images, shape (N, H, W)
            camera_positions:
                position of camera in world coordinates for each image, shape (N, 3)
            camera_orientations:
                orientation of camera in world-frame as normalized quaternion,
                quaternion is in scalar-last convention, shape (N, 4)
            prior_orientation_distribution:
                Prior distribution of orientations used for initialization.
                If None, distribution of initialization network will not be modified.
                Only supported for initialization network with discretized orientation
                representation.
                Output distribution of initialization network will be adjusted by
                multiplying with
                prior_orientation_distribution / training_orientation_distribution
                and renormalizing.
                Tensor of shape (N,C,). C being the number of grid cells in the SO3Grid
                used by the initialization network.
            training_orientation_distribution:
                Distribution of orientations used for training initialization network.
                If None, equal probability for each cell will be assumed.
                Note this is only approximately the same as a uniform distribution.
                Only used if prior_orientation_distribution is provided.
                Tensor of shape (C,). C being the number of grid cells in the SO3Grid
                used by the initialization network.

        Returns:
            Tuple comprised of:
            - Latent shape representation of the object, shape (1, latent_size)
            - 3D pose of SDF center in camera frame, shape (1, 3)
            - Size of SDF as length of half-width, (1,)
            - Orientation of SDF as normalized quaternion (1,4)
        """
        if (
            prior_orientation_distribution is not None
            and self.init_config["head"]["orientation_repr"] != "discretized"
        ):
            raise ValueError(
                "prior_orientation_distribution only supported for discretized "
                "orientation representation."
            )

        best = 0
        best_result = None
        for i, (depth_image, camera_orientation, camera_position) in enumerate(
            zip(depth_images, camera_orientations, camera_positions)
        ):
            centroid = None
            if self.init_config["backbone_type"] == "VanillaPointNet":
                inp = pointset_utils.depth_to_pointcloud(
                    depth_image, self.cam, normalize=False
                )
                if self.init_config["normalize_pose"]:
                    inp, centroid = pointset_utils.normalize_points(inp)
            else:
                inp = depth_image

            inp = inp.unsqueeze(0)
            latent_shape, position, scale, orientation_repr = self.init_network(inp)

            if self.config["mean_shape"]:
                latent_shape = latent_shape.new_zeros(latent_shape.shape)

            if centroid is not None:
                position += centroid

            if self.init_config["head"]["orientation_repr"] == "discretized":
                posterior_orientation_dist = torch.softmax(orientation_repr, -1)

                if prior_orientation_distribution is not None:
                    posterior_orientation_dist = self._adjust_categorical_posterior(
                        posterior=posterior_orientation_dist,
                        prior=prior_orientation_distribution[i],
                        train_prior=training_orientation_distribution,
                    )

                orientation_camera = torch.tensor(
                    self.init_network._head._grid.index_to_quat(
                        posterior_orientation_dist.argmax().item()
                    ),
                    dtype=torch.float,
                    device=self.device,
                ).unsqueeze(0)
            elif self.init_config["head"]["orientation_repr"] == "quaternion":
                orientation_camera = orientation_repr
            else:
                raise NotImplementedError("Orientation representation is not supported")

            # output are in camera frame, transform to world frame
            position_world = (
                quaternion_utils.quaternion_apply(camera_orientation, position)
                + camera_position
            )
            orientation_world = quaternion_utils.quaternion_multiply(
                camera_orientation, orientation_camera
            )

            if self.config["init_view"] == "first":
                return latent_shape, position_world, scale, orientation_world
            elif self.config["init_view"] == "best":
                if self.init_config["head"]["orientation_repr"] != "discretized":
                    raise NotImplementedError(
                        '"best" init strategy only supported with discretized '
                        "orientation representation"
                    )
                maximum = posterior_orientation_dist.max()
                if maximum > best:
                    best = maximum
                    best_result = latent_shape, position_world, scale, orientation_world
            else:
                raise NotImplementedError(
                    'Only "first" and "best" strategies are currently supported'
                )

        return best_result

    def _generate_uniform_quaternion(self) -> torch.tensor:
        """Generate a uniform quaternion.

        Following the method from K. Shoemake, Uniform Random Rotations, 1992.

        See: http://planning.cs.uiuc.edu/node198.html

        Returns:
            Uniformly distributed unit quaternion on the estimator's device.
        """
        u1, u2, u3 = random.random(), random.random(), random.random()
        return (
            torch.tensor(
                [
                    math.sqrt(1 - u1) * math.sin(2 * math.pi * u2),
                    math.sqrt(1 - u1) * math.cos(2 * math.pi * u2),
                    math.sqrt(u1) * math.sin(2 * math.pi * u3),
                    math.sqrt(u1) * math.cos(2 * math.pi * u3),
                ]
            )
            .unsqueeze(0)
            .to(self.device)
        )

    def _create_animation_folders(self, animation_path: str) -> None:
        """Create subfolders to store animation frames."""
        os.makedirs(animation_path)
        depth_path = os.path.join(animation_path, "depth")
        os.makedirs(depth_path)
        error_path = os.path.join(animation_path, "depth_error")
        os.makedirs(error_path)
        sdf_path = os.path.join(animation_path, "sdf")
        os.makedirs(sdf_path)

    def _save_inputs(
        self,
        animation_path: str,
        color_images: torch.Tensor,
        depth_images: torch.Tensor,
        instance_masks: torch.Tensor,
    ) -> None:
        color_path = os.path.join(animation_path, "color_input.png")
        plt.imshow(color_images[0].cpu().numpy())
        plt.savefig(color_path)
        plt.close()
        depth_path = os.path.join(animation_path, "depth_input.png")
        plt.imshow(depth_images[0].cpu().numpy())
        plt.savefig(depth_path)
        plt.close()
        mask_path = os.path.join(animation_path, "mask.png")
        plt.imshow(instance_masks[0].cpu().numpy())
        plt.savefig(mask_path)
        plt.close()

    def _save_preprocessed_inputs(
        self,
        animation_path: str,
        depth_images: torch.Tensor,
    ) -> None:
        depth_path = os.path.join(animation_path, "preprocessed_depth_input.png")
        plt.imshow(depth_images[0].cpu().numpy())
        plt.savefig(depth_path)
        plt.close()

    def _save_current_state(
        self,
        depth_images: torch.Tensor,
        animation_path: str,
        camera_positions: torch.Tensor,
        camera_orientations: torch.Tensor,
        position: torch.Tensor,
        orientation: torch.Tensor,
        scale_inv: torch.Tensor,
        sdf: torch.Tensor,
    ) -> None:
        q_w2c = quaternion_utils.quaternion_invert(camera_orientations[0])
        position_c = quaternion_utils.quaternion_apply(
            q_w2c, position - camera_positions[0]
        )
        orientation_c = quaternion_utils.quaternion_multiply(q_w2c, orientation)
        current_depth = self.render(sdf[0, 0], position_c, orientation_c, scale_inv)
        depth_path = os.path.join(
            animation_path, "depth", f"{self._current_iteration:06}.png"
        )
        plt.imshow(current_depth.cpu().numpy(), interpolation="none")
        plt.savefig(depth_path)
        plt.close()

        error_image = torch.abs(current_depth - depth_images[0])
        error_image[depth_images[0] == 0] = 0
        error_image[current_depth == 0] = 0
        error_path = os.path.join(
            animation_path, "depth_error", f"{self._current_iteration:06}.png"
        )
        plt.imshow(error_image.cpu().numpy(), interpolation="none")
        plt.savefig(error_path)
        plt.close()

        unscaled_threshold = self.config["threshold"] * scale_inv.item()
        mesh = sdf_utils.mesh_from_sdf(
            sdf[0, 0].cpu().numpy(),
            unscaled_threshold,
            complete_mesh=True,
        )
        sdf_path = os.path.join(
            animation_path, "sdf", f"{self._current_iteration:06}.png"
        )

        # map y -> z; z -> y
        transform = np.eye(4)
        transform[0:3, 0:3] = np.array([[-1, 0, 0], [0, 0, 1], [0, 1, 0]])
        sdf_utils.plot_mesh(mesh, transform=transform)
        plt.savefig(sdf_path)
        plt.close()

    def _create_animations(self, animation_path: str) -> None:
        names = ["sdf", "depth", "depth_error"]
        for name in names:
            frame_folder = os.path.join(animation_path, name)
            video_name = os.path.join(animation_path, f"{name}.mp4")
            ffmpeg.input(
                os.path.join(frame_folder, "*.png"), pattern_type="glob", framerate=30
            ).output(video_name).run()

    @staticmethod
    def _adjust_categorical_posterior(
        posterior: torch.Tensor, prior: torch.Tensor, train_prior: torch.Tensor
    ) -> torch.Tensor:
        """Adjust categorical posterior distribution.

        Posterior is calculated with a train_prior

        Args:
            posterior:
                Posterior distribution computed assuming train_prior.
                Shape (..., K). K being number of categories.
            prior:
                The desired new prior distribution.
                Same shape as posterior.
            train_prior:
                The prior distribution used to compute the posterior.
                If None, equal probability for each category will be assumed.
                Same shape as posterior.

        Returns:
            The categorical posterior, adjusted such that prior is prior, instead of
            train_prior.
            Same shape as posterior.
        """
        adjusted_posterior = posterior.clone()
        # adjust if prior different from training
        adjusted_posterior *= prior
        if train_prior is not None:
            adjusted_posterior /= train_prior
        adjusted_posterior = torch.nn.functional.normalize(
            adjusted_posterior, p=1, dim=-1
        )
        return adjusted_posterior<|MERGE_RESOLUTION|>--- conflicted
+++ resolved
@@ -201,12 +201,9 @@
         log_path: Optional[str] = None,
         shape_optimization: bool = True,
         animation_path: Optional[str] = None,
-<<<<<<< HEAD
         point_constraint: Optional[Tuple[torch.Tensor]] = None,
-=======
         prior_orientation_distribution: Optional[torch.Tensor] = None,
         training_orientation_distribution: Optional[torch.Tensor] = None,
->>>>>>> 5310737a
     ) -> tuple:
         """Infer pose, size and latent representation from depth and mask.
 
@@ -246,12 +243,10 @@
                 enable or disable shape optimization during iterative optimization
             animation_path:
                 file path to write rendering and error visualizations to
-<<<<<<< HEAD
             point_constraint:
                 tuple of source point and rotated target point and weight
                 a loss will be added that penalizes
                     weight * || rotation @ source - target ||_2
-=======
             prior_orientation_distribution:
                 Prior distribution of orientations used for initialization.
                 If None, distribution of initialization network will not be modified.
@@ -272,7 +267,6 @@
                 Tensor of shape (C,). C being the number of grid cells in the SO3Grid
                 used by the initialization network. N not supported, since same
                 training network (and hence distribution) is used independent of view.
->>>>>>> 5310737a
 
         Returns:
             - 3D pose of SDF center in world frame, shape (1,3,)
