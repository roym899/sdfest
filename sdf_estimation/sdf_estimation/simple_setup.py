"""Modular SDF pose and shape estimation in depth images."""
import copy
import math
import os
import pickle
import random
import time
from typing import Optional, Tuple

import ffmpeg
import matplotlib.pyplot as plt
import numpy as np
import open3d as o3d
from skimage.measure import marching_cubes
from sdf_vae import sdf_utils
from sdf_vae.sdf_vae import SDFVAE
from sdf_single_shot.sdf_pose_network import SDFPoseNet, SDFPoseHead
from sdf_single_shot.pointnet import VanillaPointNet
from sdf_single_shot import pointset_utils, quaternion_utils
from sdf_differentiable_renderer import Camera, render_depth_gpu
import torch

from sdf_estimation import synthetic, losses


INIT_MODULE_DICT = {c.__name__: c for c in [SDFPoseHead, VanillaPointNet]}


class SDFPipeline:
    """SDF pose and shape estimation pipeline."""

    def __init__(self, config: dict) -> None:
        """Load and initialize the pipeline.

        Args:
            config: Configuration dictionary.
        """
        self._parse_config(config)

        self.init_network = SDFPoseNet(
            INIT_MODULE_DICT[self.init_config["backbone_type"]](
                **self.init_config["backbone"]
            ),
            INIT_MODULE_DICT[self.init_config["head_type"]](
                shape_dimension=self.vae_config["latent_size"],
                **self.init_config["head"],
            ),
        ).to(self.device)
        state_dict = torch.load(self.init_config["model"], map_location=self.device)
        self.init_network.load_state_dict(state_dict)
        self.init_network.eval()

        self.resolution = 64
        self.vae = SDFVAE(
            sdf_size=64,
            latent_size=self.vae_config["latent_size"],
            encoder_dict=self.vae_config["encoder"],
            decoder_dict=self.vae_config["decoder"],
            device=self.device,
        ).to(self.device)
        state_dict = torch.load(self.vae_config["model"], map_location=self.device)
        self.vae.load_state_dict(state_dict)
        self.vae.eval()

        self.cam = Camera(**self.camera_config)
        self.render = lambda sdf, pos, quat, i_s: render_depth_gpu(
            sdf, pos, quat, i_s, None, None, None, config["threshold"], self.cam
        )
        self.config = config

        self.log_data = []

    def _parse_config(self, config: dict) -> None:
        """Parse config dict.

        This function makes sure that all required keys are available.
        """
        self.device = config["device"]
        self.init_config = config["init"]
        self.vae_config = config["vae"] if "vae" in config else self.init_config["vae"]
        self.camera_config = config["camera"]
        self.result_selection_strategy = config.get(
            "result_selection_strategy", "last_iteration"
        )  # last_iteration | best_inlier_ratio
        self._relative_inlier_threshold = config.get(
            "relative_inlier_threshold", 0.03
        )  # relative depth error threshold for pixel to be considered inlier

        self.config = config

    @staticmethod
    def _compute_gradients(loss: torch.Tensor) -> None:
        loss.backward()

    def _compute_losses(
        self,
        depth_input: torch.Tensor,
        depth_estimate: torch.Tensor,
        position: torch.Tensor,
        orientation: torch.Tensor,
        scale: torch.Tensor,
        sdf: torch.Tensor,
    ) -> Tuple[torch.Tensor]:
        # depth l1
        overlap_mask = (depth_input > 0) & (depth_estimate > 0)
        depth_error = torch.abs(depth_estimate - depth_input)
        # max_depth_error = 0.05
        # depth_outlier_mask = depth_error > max_depth_error
        # depth_mask = overlap_mask & ~depth_outlier_mask
        # depth_error[~overlap_mask] = 0
        loss_depth = torch.mean(depth_error[overlap_mask])

        # pointcloud l1
        pointcloud_obs = pointset_utils.depth_to_pointcloud(
            depth_input, self.cam, normalize=False
        )
        pointcloud_error = losses.pc_loss(
            pointcloud_obs,
            position,
            orientation,
            scale,
            sdf,
        )
        loss_pc = torch.mean(torch.abs(pointcloud_error))

        # nearest neighbor l1
        # pointcloud_outliers = pointset_utils.depth_to_pointcloud(
        #     depth_estimate, self.cam, normalize=False, mask=depth_outlier_mask
        # )

        loss_nn = 0

        # if pointcloud_outliers.shape[0] != 0:
        # pass
        # loss_nn += 0
        # # TODO different gradients for point cloud (not derived by renderer)
        # outlier_nn_d = losses.nn_loss(pointcloud_outliers, pointcloud_obs)
        # # only use positive, because sqrt is not differentiable at 0
        # outlier_nn_d = outlier_nn_d[outlier_nn_d > 0]
        # loss_nn = loss_nn + torch.mean(torch.sqrt(outlier_nn_d))

        return loss_depth, loss_pc, loss_nn

    def _compute_inlier_ratio(
        self,
        depth_input: torch.Tensor,
        depth_estimate: torch.Tensor,
    ) -> None:
        """Compute ratio of pixels with small relative depth error."""
        rel_depth_error = torch.abs(depth_input - depth_estimate) / depth_input
        inlier_mask = rel_depth_error < self._relative_inlier_threshold
        inliers = torch.count_nonzero(inlier_mask)
        valid_depth_pixels = torch.count_nonzero(depth_input)
        inlier_ratio = inliers / valid_depth_pixels
        return inlier_ratio

    def _update_best_estimate(
        self,
        depth_input: torch.Tensor,
        depth_estimate: torch.Tensor,
        position: torch.Tensor,
        orientation: torch.Tensor,
        scale: torch.Tensor,
        latent_shape: torch.Tensor,
    ) -> None:
        """Update the best current estimate by keeping track of inlier ratio.

        Returns:
            Inlier ratio of this configuration.
        """
        inlier_ratio = self._compute_inlier_ratio(depth_input, depth_estimate)
        if self._best_inlier_ratio is None or inlier_ratio > self._best_inlier_ratio:
            self._best_inlier_ratio = inlier_ratio
            self._best_position = position
            self._best_orientation = orientation
            self._best_scale = scale
            self._best_latent_shape = latent_shape
        return inlier_ratio

    def __call__(
        self,
        depth_images: torch.Tensor,
        masks: torch.Tensor,
        color_images: torch.Tensor,
        visualize: bool = False,
        camera_positions: Optional[torch.Tensor] = None,
        camera_orientations: Optional[torch.Tensor] = None,
        log_path: Optional[str] = None,
        shape_optimization: bool = True,
        animation_path: Optional[str] = None,
        prior_orientation_distribution: Optional[torch.Tensor] = None,
        training_orientation_distribution: Optional[torch.Tensor] = None,
    ) -> tuple:
        """Infer pose, size and latent representation from depth and mask.

        If multiple images are passed the cameras are assumed to be fixed.
        All tensors should be on the same device as the pipeline.

        Batch dimension N must be provided either for all or none of the arguments.

        Args:
            depth_images:
                the depth map containing the distance along the camera's z-axis,
                does not have to be masked, necessary preprocessing is done by pipeline,
                will be masked and preprocessed in-place
                (pass copy if full depth is used afterwards)
                shape (N, H, W) or (H, W) for a single depth image
            masks:
                binary mask of the object to estimate, same shape as depth_images
            color_images:
                the color image (currently only used in visualization),
                shape (N, H, W, 3) or (H, W, 3)
            visualize: Whether to visualize the intermediate steps and final result.
            camera_positions:
                position of camera in world coordinates for each image,
                if None, (0,0,0) will be assumed for all images,
                shape (N, 3) or (3,)
            camera_orientations:
                orientation of camera in world-frame as normalized quaternion,
                quaternion is in scalar-last convention,
                note, that this is the quaternion that transforms a point from camera
                to world-frame
                if None, (0,0,0,1) will be assumed for all images,
                shape (N, 4) or (4,)
            log_path:
                file path to write timestamps and intermediate steps to,
                no logging is performed if None
            shape_optimization:
                enable or disable shape optimization during iterative optimization
            animation_path:
                file path to write rendering and error visualizations to
            prior_orientation_distribution:
                Prior distribution of orientations used for initialization.
                If None, distribution of initialization network will not be modified.
                Only supported for initialization network with discretized orientation
                representation.
                Output distribution of initialization network will be adjusted by
                multiplying with
                prior_orientation_distribution / training_orientation_distribution
                and renormalizing.
                Tensor of shape (N,C,) or (C,) for single image.
                C being the number of grid cells in the SO3Grid used by the
                initialization network.
            training_orientation_distribution:
                Distribution of orientations used for training initialization network.
                If None, equal probability for each cell will be assumed.
                Note this is only approximately the same as a uniform distribution.
                Only used if prior_orientation_distribution is provided.
                Tensor of shape (C,). C being the number of grid cells in the SO3Grid
                used by the initialization network. N not supported, since same
                training network (and hence distribution) is used independent of view.

        Returns:
            - 3D pose of SDF center in world frame, shape (1,3,)
            - Orientation as normalized quaternion, scalar-last convention, shape (1,4,)
            - Size of SDF as length of half-width, shape (1,)
            - Latent shape representation of the object, shape (1,latent_size,).
        """
        # initialize optimization
        self._best_inlier_ratio = None

        if animation_path is not None:
            self._create_animation_folders(animation_path)

        start_time = time.time()  # for logging

        # Add batch dimension if necessary
        if depth_images.dim() == 2:
            depth_images = depth_images.unsqueeze(0)
            masks = masks.unsqueeze(0)
            color_images = color_images.unsqueeze(0)
            if camera_positions is not None:
                camera_positions = camera_positions.unsqueeze(0)
            if camera_orientations is not None:
                camera_orientations = camera_orientations.unsqueeze(0)
            if prior_orientation_distribution is not None:
                prior_orientation_distribution = (
                    prior_orientation_distribution.unsqueeze(0)
                )

        # TODO assert all tensors have expected dimension

        if animation_path is not None:
            self._save_inputs(animation_path, depth_images, color_images, masks)

        n_imgs = depth_images.shape[0]

        if camera_positions is None:
            camera_positions = torch.zeros(n_imgs, 3, device=self.device)
        if camera_orientations is None:
            camera_orientations = torch.zeros(n_imgs, 4, device=self.device)
            camera_orientations[:, 3] = 1.0

        if log_path is not None:
            torch.cuda.synchronize()
            self._log_data(
                {
                    "timestamp": time.time() - start_time,
                    "depth_images": depth_images,
                    "masks": masks,
                    "color_images": color_images,
                    "camera_positions": camera_positions,
                    "camera_orientations": camera_orientations,
                },
            )

        # Initialization
        with torch.no_grad():
            self._preprocess_depth(depth_images, masks)
            latent_shape, position, scale, orientation = self._nn_init(
                depth_images,
                camera_positions,
                camera_orientations,
                prior_orientation_distribution,
                training_orientation_distribution,
            )
            scale_inv = 1 / scale

        if log_path is not None:
            torch.cuda.synchronize()
            self._log_data(
                {
                    "timestamp": time.time() - start_time,
                    "depth_images": depth_images,
                    "camera_positions": camera_positions,
                    "camera_orientations": camera_orientations,
                    "latent_shape": latent_shape,
                    "position": position,
                    "scale_inv": scale_inv,
                    "orientation": orientation,
                },
            )

        if animation_path is not None:
            self._save_preprocessed_inputs(animation_path, depth_images)

        # Iterative optimization
        self._current_iteration = 1

        position.requires_grad_()
        scale_inv.requires_grad_()
        orientation.requires_grad_()
        latent_shape.requires_grad_()

        if visualize:
            plt.ion()
            fig_vis, axes = plt.subplots(
                2, 3, sharex=True, sharey=True, figsize=(12, 8)
            )
            fig_loss, (loss_ax, inlier_ax) = plt.subplots(1, 2)
            vmin, vmax = None, None

        depth_losses = []
        pointcloud_losses = []
        nn_losses = []
        inlier_ratios = []
        total_losses = []

        opt_vars = [
            {"params": position, "lr": 1e-3},
            {"params": orientation, "lr": 1e-2},
            {"params": scale_inv, "lr": 1e-2},
            {"params": latent_shape, "lr": 1e-2},
        ]
        optimizer = torch.optim.Adam(opt_vars)

        while self._current_iteration <= self.config["max_iterations"]:
            optimizer.zero_grad()

            norm_orientation = orientation / torch.sqrt(torch.sum(orientation ** 2))

            with torch.set_grad_enabled(shape_optimization):
                sdf = self.vae.decode(latent_shape)

            loss_depth = torch.tensor(0.0, device=self.device, requires_grad=True)
            loss_pc = torch.tensor(0.0, device=self.device, requires_grad=True)
            loss_nn = torch.tensor(0.0, device=self.device, requires_grad=True)

            for depth_image, camera_position, camera_orientation in zip(
                depth_images, camera_positions, camera_orientations
            ):
                # transform object to camera frame
                q_w2c = quaternion_utils.quaternion_invert(camera_orientation)
                position_c = quaternion_utils.quaternion_apply(
                    q_w2c, position - camera_position
                )
                orientation_c = quaternion_utils.quaternion_multiply(
                    q_w2c, norm_orientation
                )

                depth_estimate = self.render(
                    sdf[0, 0], position_c[0], orientation_c[0], scale_inv[0]
                )

                view_loss_depth, view_loss_pc, view_loss_nn = self._compute_losses(
                    depth_image,
                    depth_estimate,
                    position_c[0],
                    orientation_c[0],
                    1 / scale_inv[0],
                    sdf[0, 0],
                )
                loss_depth = loss_depth + view_loss_depth
                loss_pc = loss_pc + view_loss_pc
                loss_nn = loss_nn + view_loss_nn

            loss = (
                self.config["depth_weight"] * loss_depth
                + self.config["pc_weight"] * loss_pc
                + self.config["nn_weight"] * loss_nn
            )

            self._compute_gradients(loss)

            optimizer.step()
            optimizer.zero_grad()

            with torch.no_grad():
                orientation /= torch.sqrt(torch.sum(orientation ** 2))
                scale = 1 / scale_inv
                inlier_ratio = self._update_best_estimate(
                    depth_image,
                    depth_estimate,
                    position,
                    orientation,
                    scale,
                    latent_shape,
                )

            if visualize:
                depth_losses.append(loss_depth.item())
                pointcloud_losses.append(loss_pc.item())
                nn_losses.append(loss_nn.item())
                inlier_ratios.append(inlier_ratio.item())
                total_losses.append(loss.item())

            if log_path is not None:
                torch.cuda.synchronize()
                self._log_data(
                    {
                        "timestamp": time.time() - start_time,
                        "latent_shape": latent_shape,
                        "position": position,
                        "scale_inv": scale_inv,
                        "orientation": orientation,
                    },
                )

            with torch.no_grad():
                if animation_path is not None:
                    self._save_current_state(
                        depth_images,
                        animation_path,
                        camera_positions,
                        camera_orientations,
                        position,
                        orientation,
                        scale_inv,
                        sdf,
                    )

                if visualize and (
                    self._current_iteration % 10 == 1
                    or self._current_iteration == self.config["max_iterations"]
                ):
                    q_w2c = quaternion_utils.quaternion_invert(camera_orientations[0])
                    position_c = quaternion_utils.quaternion_apply(
                        q_w2c, position - camera_positions[0]
                    )
                    orientation_c = quaternion_utils.quaternion_multiply(
                        q_w2c, orientation
                    )

                    current_depth = self.render(
                        sdf[0, 0], position_c, orientation_c, scale_inv
                    )

                    depth_image = depth_images[0]
                    color_image = color_images[0]

                    if self._current_iteration == 1:
                        vmin = depth_image[depth_image != 0].min() * 0.9
                        vmax = depth_image[depth_image != 0].max()
                        # show input image
                        axes[0, 0].clear()
                        axes[0, 0].imshow(depth_image.cpu(), vmin=vmin, vmax=vmax)
                        axes[0, 1].imshow(color_image.cpu())

                        # show initial estimate
                        axes[1, 0].clear()
                        axes[1, 0].imshow(
                            current_depth.detach().cpu(), vmin=vmin, vmax=vmax
                        )
                        axes[1, 0].set_title(f"loss {loss.item()}")

                    # update iterative estimate
                    # axes[0, 2].clear()
                    # axes[0, 2].imshow(rendered_error.detach().cpu())
                    # axes[0, 2].set_title("depth_loss")
                    # axes[1, 2].clear()
                    # axes[1, 2].imshow(error_pc.detach().cpu())
                    # axes[1, 2].set_title("pointcloud_loss")

                    loss_ax.clear()
                    loss_ax.plot(depth_losses, label="Depth")
                    loss_ax.plot(pointcloud_losses, label="Pointcloud")
                    loss_ax.plot(nn_losses, label="Nearest Neighbor")
                    loss_ax.plot(total_losses, label="Total")
                    loss_ax.legend()

                    inlier_ax.clear()
                    inlier_ax.plot(inlier_ratios, label="Inlier Ratio")
                    inlier_ax.legend()

                    axes[1, 1].clear()
                    axes[1, 1].imshow(
                        current_depth.detach().cpu(), vmin=vmin, vmax=vmax
                    )
                    axes[1, 1].set_title(f"loss {loss.item()}")
                    plt.draw()
                    plt.pause(0.001)

            self._current_iteration += 1

        if visualize:
            plt.ioff()
            plt.show()
            plt.close(fig_loss)
            plt.close(fig_vis)

        if log_path is not None:
            self._write_log_data(log_path)

        if animation_path is not None:
            self._create_animations(animation_path)

        if self.result_selection_strategy == "last_iteration":
            return position, orientation, scale, latent_shape
        elif self.result_selection_strategy == "best_inlier_ratio":
            return (
                self._best_position,
                self._best_orientation,
                self._best_scale,
                self._best_latent_shape,
            )
        else:
            raise ValueError(
                f"Result selection strategy {self.result_selection_strategy} is not"
                "supported."
            )

    def _log_data(self, data: dict) -> None:
        """Add dictionary with associated timestamp to log data list."""
        new_log_data = copy.deepcopy(data)
        self.log_data.append(new_log_data)

    def _write_log_data(self, file_path: str) -> None:
        """Write current list of log data to file."""
        with open(file_path, "wb") as f:
            pickle.dump({"config": self.config, "log": self.log_data}, f)
        self.log_data = []  # reset log

    def generate_depth(
        self,
        position: torch.Tensor,
        orientation: torch.Tensor,
        scale: torch.Tensor,
        latent: torch.Tensor,
    ) -> torch.Tensor:
        """Generate depth image representing positioned object."""
        sdf = self.vae.decode(latent)
        depth = self.render(sdf[0, 0], position, orientation, 1 / scale)
        return depth

    def generate_mesh(
        self, latent: torch.tensor, scale: torch.tensor, complete_mesh: bool = False
    ) -> synthetic.Mesh:
        """Generate mesh without pose.

        Currently only supports batch size 1.

        Args:
            latent: latent shape descriptor, shape (1,L).
            scale:
                relative scale of the signed distance field, (i.e., half-width),
                shape (1,).
            complete_mesh:
                if True, the SDF will be padded with positive values prior
                to converting it to a mesh. This ensures a watertight mesh is created.

        Returns:
            Generate mesh by decoding latent shape descriptor and scaling it.
        """
        with torch.no_grad():
            sdf = self.vae.decode(latent)
            if complete_mesh:
                inc = 2
                sdf = torch.nn.functional.pad(sdf, (1, 1, 1, 1, 1, 1), value=1.0)
            else:
                inc = 0
            try:
                sdf = sdf.cpu().numpy()
                s = 2.0 / (self.resolution - 1)
                vertices, faces, _, _ = marching_cubes(
                    sdf[0, 0],
                    spacing=(
                        s,
                        s,
                        s,
                    ),
                    level=self.config["iso_threshold"],
                )

                c = s * (self.resolution + inc - 1) / 2.0  # move origin to center
                vertices -= np.array([[c, c, c]])

                mesh = o3d.geometry.TriangleMesh(
                    vertices=o3d.utility.Vector3dVector(vertices),
                    triangles=o3d.utility.Vector3iVector(faces),
                )
            except KeyError:
                return None
            return synthetic.Mesh(mesh=mesh, scale=scale.item(), rel_scale=True)

    @staticmethod
    def _preprocess_depth(depth_images: torch.Tensor, masks: torch.Tensor) -> None:
        """Preprocesses depth image based on segmentation mask.

        Args:
            depth_images:
                the depth images to preprocess, will be modified in place,
                shape (N, H, W)
            masks: the masks used for preprocessing, same shape as depth_images
        """
        # shrink mask
        # masks = (
        #     -torch.nn.functional.max_pool2d(
        #         -masks.double(), kernel_size=9, stride=1, padding=4
        #     )
        # ).bool()

        depth_images[~masks] = 0  # set outside of depth to 0

        # only consider available depth values for outlier detection
        # masks = torch.logical_and(masks, depth_images != 0)

        # depth_images =

        # remove outliers based on median
        # plt.imshow(depth_images[0].cpu().numpy())
        # plt.show()
        # for mask, depth_image in zip(masks, depth_images):
        #     median = torch.median(depth_image[mask])
        #     errors = torch.abs(depth_image[mask] - median)

        #     bins = 100
        #     hist = torch.histc(errors, bins=bins)
        #     print(hist)
        #     zero_indices = torch.nonzero(hist == 0)
        #     if len(zero_indices):
        #         threshold = zero_indices[0] / bins * errors.max()
        #         print(threshold)
        #         depth_image[torch.abs(depth_image - median) > threshold] = 0
        # plt.imshow(depth_images[0].cpu().numpy())
        # plt.show()

    def _nn_init(
        self,
        depth_images: torch.Tensor,
        camera_positions: torch.Tensor,
        camera_orientations: torch.Tensor,
        prior_orientation_distribution: Optional[torch.Tensor] = None,
        training_orientation_distribution: Optional[torch.Tensor] = None,
    ) -> Tuple:
        """Estimate shape, pose, scale and orientation using initialization network.

        Args:
            depth_images: the preprocessed depth images, shape (N, H, W)
            camera_positions:
                position of camera in world coordinates for each image, shape (N, 3)
            camera_orientations:
                orientation of camera in world-frame as normalized quaternion,
                quaternion is in scalar-last convention, shape (N, 4)
<<<<<<< HEAD
            strategy:
                how to handle multiple depth images
                "first": return single state based on first depth image
            prior_orientation_distribution:
                Prior distribution of orientations used for initialization.
                If None, distribution of initialization network will not be modified.
                Only supported for initialization network with discretized orientation
                representation.
                Output distribution of initialization network will be adjusted by
                multiplying with
                prior_orientation_distribution / training_orientation_distribution
                and renormalizing.
                Tensor of shape (N,C,). C being the number of grid cells in the SO3Grid
                used by the initialization network.
            training_orientation_distribution:
                Distribution of orientations used for training initialization network.
                If None, equal probability for each cell will be assumed.
                Note this is only approximately the same as a uniform distribution.
                Only used if prior_orientation_distribution is provided.
                Tensor of shape (C,). C being the number of grid cells in the SO3Grid
                used by the initialization network.
=======
>>>>>>> af2689b9

        Returns:
            Tuple comprised of:
            - Latent shape representation of the object, shape (1, latent_size)
            - 3D pose of SDF center in camera frame, shape (1, 3)
            - Size of SDF as length of half-width, (1,)
            - Orientation of SDF as normalized quaternion (1,4)
        """
        if (
            prior_orientation_distribution is not None
            and self.init_config["head"]["orientation_repr"] != "discretized"
        ):
            raise ValueError(
                "prior_orientation_distribution only supported for discretized "
                "orientation representation."
            )

        best = 0
        best_result = None
        for i, (depth_image, camera_orientation, camera_position) in enumerate(
            zip(depth_images, camera_orientations, camera_positions)
        ):
            centroid = None
            if self.init_config["backbone_type"] == "VanillaPointNet":
                inp = pointset_utils.depth_to_pointcloud(
                    depth_image, self.cam, normalize=False
                )
                if self.init_config["normalize_pose"]:
                    inp, centroid = pointset_utils.normalize_points(inp)
            else:
                inp = depth_image

            inp = inp.unsqueeze(0)
            latent_shape, position, scale, orientation_repr = self.init_network(inp)

            if self.config["mean_shape"]:
                latent_shape = latent_shape.new_zeros(latent_shape.shape)

            if centroid is not None:
                position += centroid

            if self.init_config["head"]["orientation_repr"] == "discretized":
                posterior_orientation_dist = torch.softmax(orientation_repr, -1)

                if prior_orientation_distribution is not None:
                    posterior_orientation_dist = self._adjust_categorical_posterior(
                        posterior=posterior_orientation_dist,
                        prior=prior_orientation_distribution[i],
                        train_prior=training_orientation_distribution,
                    )

                orientation_camera = torch.tensor(
                    self.init_network._head._grid.index_to_quat(
                        posterior_orientation_dist.argmax().item()
                    ),
                    dtype=torch.float,
                    device=self.device,
                ).unsqueeze(0)
            elif self.init_config["head"]["orientation_repr"] == "quaternion":
                orientation_camera = orientation_repr
            else:
                raise NotImplementedError("Orientation representation is not supported")

            # output are in camera frame, transform to world frame
            position_world = (
                quaternion_utils.quaternion_apply(camera_orientation, position)
                + camera_position
            )
            orientation_world = quaternion_utils.quaternion_multiply(
                camera_orientation, orientation_camera
            )

            if self.config["init_view"] == "first":
                return latent_shape, position_world, scale, orientation_world
            elif self.config["init_view"] == "best":
                if self.init_config["head"]["orientation_repr"] != "discretized":
                    raise NotImplementedError(
                        '"best" init strategy only supported with discretized '
                        "orientation representation"
                    )
                maximum = posterior_orientation_dist.max()
                if maximum > best:
                    best = maximum
                    best_result = latent_shape, position_world, scale, orientation_world
            else:
                raise NotImplementedError(
                    'Only "first" and "best" strategies are currently supported'
                )

        return best_result

    def _generate_uniform_quaternion(self) -> torch.tensor:
        """Generate a uniform quaternion.

        Following the method from K. Shoemake, Uniform Random Rotations, 1992.

        See: http://planning.cs.uiuc.edu/node198.html

        Returns:
            Uniformly distributed unit quaternion on the estimator's device.
        """
        u1, u2, u3 = random.random(), random.random(), random.random()
        return (
            torch.tensor(
                [
                    math.sqrt(1 - u1) * math.sin(2 * math.pi * u2),
                    math.sqrt(1 - u1) * math.cos(2 * math.pi * u2),
                    math.sqrt(u1) * math.sin(2 * math.pi * u3),
                    math.sqrt(u1) * math.cos(2 * math.pi * u3),
                ]
            )
            .unsqueeze(0)
            .to(self.device)
        )

    def _create_animation_folders(self, animation_path: str) -> None:
        """Create subfolders to store animation frames."""
        os.makedirs(animation_path)
        depth_path = os.path.join(animation_path, "depth")
        os.makedirs(depth_path)
        error_path = os.path.join(animation_path, "depth_error")
        os.makedirs(error_path)
        sdf_path = os.path.join(animation_path, "sdf")
        os.makedirs(sdf_path)

    def _save_inputs(
        self,
        animation_path: str,
        color_images: torch.Tensor,
        depth_images: torch.Tensor,
        instance_masks: torch.Tensor,
    ) -> None:
        color_path = os.path.join(animation_path, "color_input.png")
        plt.imshow(color_images[0].cpu().numpy())
        plt.savefig(color_path)
        plt.close()
        depth_path = os.path.join(animation_path, "depth_input.png")
        plt.imshow(depth_images[0].cpu().numpy())
        plt.savefig(depth_path)
        plt.close()
        mask_path = os.path.join(animation_path, "mask.png")
        plt.imshow(instance_masks[0].cpu().numpy())
        plt.savefig(mask_path)
        plt.close()

    def _save_preprocessed_inputs(
        self,
        animation_path: str,
        depth_images: torch.Tensor,
    ) -> None:
        depth_path = os.path.join(animation_path, "preprocessed_depth_input.png")
        plt.imshow(depth_images[0].cpu().numpy())
        plt.savefig(depth_path)
        plt.close()

    def _save_current_state(
        self,
        depth_images: torch.Tensor,
        animation_path: str,
        camera_positions: torch.Tensor,
        camera_orientations: torch.Tensor,
        position: torch.Tensor,
        orientation: torch.Tensor,
        scale_inv: torch.Tensor,
        sdf: torch.Tensor,
    ) -> None:
        q_w2c = quaternion_utils.quaternion_invert(camera_orientations[0])
        position_c = quaternion_utils.quaternion_apply(
            q_w2c, position - camera_positions[0]
        )
        orientation_c = quaternion_utils.quaternion_multiply(q_w2c, orientation)
        current_depth = self.render(sdf[0, 0], position_c, orientation_c, scale_inv)
        depth_path = os.path.join(
            animation_path, "depth", f"{self._current_iteration:06}.png"
        )
        plt.imshow(current_depth.cpu().numpy(), interpolation="none")
        plt.savefig(depth_path)
        plt.close()

        error_image = torch.abs(current_depth - depth_images[0])
        error_image[depth_images[0] == 0] = 0
        error_image[current_depth == 0] = 0
        error_path = os.path.join(
            animation_path, "depth_error", f"{self._current_iteration:06}.png"
        )
        plt.imshow(error_image.cpu().numpy(), interpolation="none")
        plt.savefig(error_path)
        plt.close()

        unscaled_threshold = self.config["threshold"] * scale_inv.item()
        mesh = sdf_utils.mesh_from_sdf(
            sdf[0, 0].cpu().numpy(),
            unscaled_threshold,
            complete_mesh=True,
        )
        sdf_path = os.path.join(
            animation_path, "sdf", f"{self._current_iteration:06}.png"
        )

        # map y -> z; z -> y
        transform = np.eye(4)
        transform[0:3, 0:3] = np.array([[-1, 0, 0], [0, 0, 1], [0, 1, 0]])
        sdf_utils.plot_mesh(mesh, transform=transform)
        plt.savefig(sdf_path)
        plt.close()

    def _create_animations(self, animation_path: str) -> None:
        names = ["sdf", "depth", "depth_error"]
        for name in names:
            frame_folder = os.path.join(animation_path, name)
            video_name = os.path.join(animation_path, f"{name}.mp4")
            ffmpeg.input(
                os.path.join(frame_folder, "*.png"), pattern_type="glob", framerate=30
            ).output(video_name).run()

    @staticmethod
    def _adjust_categorical_posterior(
        posterior: torch.Tensor, prior: torch.Tensor, train_prior: torch.Tensor
    ) -> torch.Tensor:
        """Adjust categorical posterior distribution.

        Posterior is calculated with a train_prior

        Args:
            posterior:
                Posterior distribution computed assuming train_prior.
                Shape (..., K). K being number of categories.
            prior:
                The desired new prior distribution.
                Same shape as posterior.
            train_prior:
                The prior distribution used to compute the posterior.
                If None, equal probability for each category will be assumed.
                Same shape as posterior.

        Returns:
            The categorical posterior, adjusted such that prior is prior, instead of
            train_prior.
            Same shape as posterior.
        """
        adjusted_posterior = posterior.clone()
        # adjust if prior different from training
        adjusted_posterior *= prior
        if train_prior is not None:
            adjusted_posterior /= train_prior
        adjusted_posterior = torch.nn.functional.normalize(
            adjusted_posterior, p=1, dim=-1
        )
        return adjusted_posterior<|MERGE_RESOLUTION|>--- conflicted
+++ resolved
@@ -681,10 +681,6 @@
             camera_orientations:
                 orientation of camera in world-frame as normalized quaternion,
                 quaternion is in scalar-last convention, shape (N, 4)
-<<<<<<< HEAD
-            strategy:
-                how to handle multiple depth images
-                "first": return single state based on first depth image
             prior_orientation_distribution:
                 Prior distribution of orientations used for initialization.
                 If None, distribution of initialization network will not be modified.
@@ -703,8 +699,6 @@
                 Only used if prior_orientation_distribution is provided.
                 Tensor of shape (C,). C being the number of grid cells in the SO3Grid
                 used by the initialization network.
-=======
->>>>>>> af2689b9
 
         Returns:
             Tuple comprised of:
